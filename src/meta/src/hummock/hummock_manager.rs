--- conflicted
+++ resolved
@@ -628,36 +628,7 @@
                             .collect_vec()
                     })
                     .collect::<HashSet<u32>>();
-
-<<<<<<< HEAD
-                let create_units = compact_task.target_level != 0
-                    || compact_task.input_ssts[0].total_file_size
-                        > compact_status.get_config().min_compaction_bytes;
-
-                if create_units {
-                    compact_task.vnode_mappings.reserve_exact(table_ids.len());
-                }
-
                 for table_id in table_ids {
-                    if create_units {
-                        if let Some(vnode_mapping) = self
-                            .env
-                            .hash_mapping_manager()
-                            .get_table_hash_mapping(&table_id)
-                        {
-                            let (original_indices, compressed_data) = compress_data(&vnode_mapping);
-                            let compressed_mapping = ParallelUnitMapping {
-                                table_id,
-                                original_indices,
-                                data: compressed_data,
-                            };
-                            compact_task.vnode_mappings.push(compressed_mapping);
-                        }
-                    }
-
-=======
-                for table_id in table_ids {
->>>>>>> 2aa7e8ef
                     // to found exist table_id from
                     if existing_table_ids_from_meta.contains(&table_id) {
                         compact_task.existing_table_ids.push(table_id);
