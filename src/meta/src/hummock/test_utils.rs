// Copyright 2022 Singularity Data
//
// Licensed under the Apache License, Version 2.0 (the "License");
// you may not use this file except in compliance with the License.
// You may obtain a copy of the License at
//
// http://www.apache.org/licenses/LICENSE-2.0
//
// Unless required by applicable law or agreed to in writing, software
// distributed under the License is distributed on an "AS IS" BASIS,
// WITHOUT WARRANTIES OR CONDITIONS OF ANY KIND, either express or implied.
// See the License for the specific language governing permissions and
// limitations under the License.

use std::sync::Arc;
use std::time::Duration;

use itertools::Itertools;
use risingwave_hummock_sdk::compaction_group::StaticCompactionGroupId;
use risingwave_hummock_sdk::key::key_with_epoch;
use risingwave_hummock_sdk::{HummockContextId, HummockEpoch, HummockSSTableId};
use risingwave_pb::common::{HostAddress, VNodeBitmap, WorkerNode, WorkerType};
use risingwave_pb::hummock::{HummockVersion, KeyRange, SstableInfo};

use crate::cluster::{ClusterManager, ClusterManagerRef};
use crate::hummock::compaction::compaction_config::CompactionConfigBuilder;
use crate::hummock::compaction_group::manager::CompactionGroupManager;
use crate::hummock::{HummockManager, HummockManagerRef};
use crate::manager::MetaSrvEnv;
use crate::rpc::metrics::MetaMetrics;
use crate::storage::{MemStore, MetaStore};

pub async fn add_test_tables<S>(
    hummock_manager: &HummockManager<S>,
    context_id: HummockContextId,
) -> Vec<Vec<SstableInfo>>
where
    S: MetaStore,
{
    // Increase version by 2.
    let mut epoch: u64 = 1;
    let table_ids = vec![
        hummock_manager.get_new_table_id().await.unwrap(),
        hummock_manager.get_new_table_id().await.unwrap(),
        hummock_manager.get_new_table_id().await.unwrap(),
    ];
    let test_tables = generate_test_tables(epoch, table_ids);
    hummock_manager
        .commit_epoch(epoch, test_tables.clone())
        .await
        .unwrap();
    // Current state: {v0: [], v1: [test_tables]}

    // Simulate a compaction and increase version by 1.
    let mut compact_task = hummock_manager
        .get_compact_task(StaticCompactionGroupId::StateDefault.into())
        .await
        .unwrap()
        .unwrap();
    hummock_manager
        .assign_compaction_task(&compact_task, context_id, async { true })
        .await
        .unwrap();
    let test_tables_2 = generate_test_tables(
        epoch,
        vec![hummock_manager.get_new_table_id().await.unwrap()],
    );
    compact_task.sorted_output_ssts = test_tables_2.clone();
    compact_task.task_status = true;
    hummock_manager
        .report_compact_task(&compact_task)
        .await
        .unwrap();
    // Current state: {v0: [], v1: [test_tables], v2: [test_tables_2, test_tables to_delete]}

    // Increase version by 1.
    epoch += 1;
    let test_tables_3 = generate_test_tables(
        epoch,
        vec![hummock_manager.get_new_table_id().await.unwrap()],
    );
    hummock_manager
        .commit_epoch(epoch, test_tables_3.clone())
        .await
        .unwrap();
    // Current state: {v0: [], v1: [test_tables], v2: [test_tables_2, to_delete:test_tables], v3:
    // [test_tables_2, test_tables_3]}
    vec![test_tables, test_tables_2, test_tables_3]
}

pub fn generate_test_tables(epoch: u64, sst_ids: Vec<HummockSSTableId>) -> Vec<SstableInfo> {
    let mut sst_info = vec![];
    for (i, sst_id) in sst_ids.into_iter().enumerate() {
        sst_info.push(SstableInfo {
            id: sst_id,
            key_range: Some(KeyRange {
                left: iterator_test_key_of_epoch(sst_id, i + 1, epoch),
                right: iterator_test_key_of_epoch(sst_id, (i + 1) * 10, epoch),
                inf: false,
            }),
            unit_id: u64::MAX,
            file_size: 1,
            vnode_bitmaps: vec![
                VNodeBitmap {
                    table_id: (i + 1) as u32,
                    bitmap: vec![],
                },
                VNodeBitmap {
                    table_id: (i + 2) as u32,
                    bitmap: vec![],
                },
            ],
            unit_id: 0,
        });
    }
    sst_info
}

/// Generate keys like `001_key_test_00002` with timestamp `epoch`.
pub fn iterator_test_key_of_epoch(
    table: HummockSSTableId,
    idx: usize,
    ts: HummockEpoch,
) -> Vec<u8> {
    // key format: {prefix_index}_version
    key_with_epoch(
        format!("{:03}_key_test_{:05}", table, idx)
            .as_bytes()
            .to_vec(),
        ts,
    )
}

pub fn get_sorted_sstable_ids(sstables: &[SstableInfo]) -> Vec<HummockSSTableId> {
    sstables.iter().map(|table| table.id).sorted().collect_vec()
}

pub fn get_sorted_committed_sstable_ids(hummock_version: &HummockVersion) -> Vec<HummockSSTableId> {
    hummock_version
        .levels
        .iter()
        .flat_map(|level| level.table_infos.iter().map(|info| info.id))
        .sorted()
        .collect_vec()
}

pub async fn setup_compute_env(
    port: i32,
) -> (
    MetaSrvEnv<MemStore>,
    HummockManagerRef<MemStore>,
    ClusterManagerRef<MemStore>,
    WorkerNode,
) {
    let env = MetaSrvEnv::for_test().await;
    let cluster_manager = Arc::new(
        ClusterManager::new(env.clone(), Duration::from_secs(1))
            .await
            .unwrap(),
    );
<<<<<<< wallace/fix-compact
    let config = CompactionConfig {
        level0_tier_compact_file_number: 1,
        min_compaction_bytes: 1,
        max_bytes_for_level_base: 1,
        ..Default::default()
    };
=======
    let config = CompactionConfigBuilder::new()
        .level0_tigger_file_numer(2)
        .level0_tier_compact_file_number(1)
        .min_compaction_bytes(1)
        .max_bytes_for_level_base(1)
        .build();
    let compaction_group_manager = Arc::new(
        CompactionGroupManager::new_with_config(env.clone(), config.clone())
            .await
            .unwrap(),
    );
<<<<<<< HEAD
    let fragment_manager = Arc::new(
        FragmentManager::new(env.clone(), compaction_group_manager.clone())
            .await
            .unwrap(),
    );
>>>>>>> main
=======

>>>>>>> 8286446c
    let hummock_manager = Arc::new(
        HummockManager::new(
            env.clone(),
            cluster_manager.clone(),
            Arc::new(MetaMetrics::new()),
            compaction_group_manager,
        )
        .await
        .unwrap(),
    );
    let fake_host_address = HostAddress {
        host: "127.0.0.1".to_string(),
        port,
    };
    let (worker_node, _) = cluster_manager
        .add_worker_node(fake_host_address, WorkerType::ComputeNode)
        .await
        .unwrap();
    (env, hummock_manager, cluster_manager, worker_node)
}

pub async fn get_sst_ids<S>(
    hummock_manager: &HummockManager<S>,
    number: usize,
) -> Vec<HummockSSTableId>
where
    S: MetaStore,
{
    let mut ret = vec![];
    for _ in 0..number {
        ret.push(hummock_manager.get_new_table_id().await.unwrap());
    }
    ret
}<|MERGE_RESOLUTION|>--- conflicted
+++ resolved
@@ -158,16 +158,8 @@
             .await
             .unwrap(),
     );
-<<<<<<< wallace/fix-compact
-    let config = CompactionConfig {
-        level0_tier_compact_file_number: 1,
-        min_compaction_bytes: 1,
-        max_bytes_for_level_base: 1,
-        ..Default::default()
-    };
-=======
+
     let config = CompactionConfigBuilder::new()
-        .level0_tigger_file_numer(2)
         .level0_tier_compact_file_number(1)
         .min_compaction_bytes(1)
         .max_bytes_for_level_base(1)
@@ -177,16 +169,11 @@
             .await
             .unwrap(),
     );
-<<<<<<< HEAD
     let fragment_manager = Arc::new(
         FragmentManager::new(env.clone(), compaction_group_manager.clone())
             .await
             .unwrap(),
     );
->>>>>>> main
-=======
-
->>>>>>> 8286446c
     let hummock_manager = Arc::new(
         HummockManager::new(
             env.clone(),
