// Copyright 2022 Singularity Data
//
// Licensed under the Apache License, Version 2.0 (the "License");
// you may not use this file except in compliance with the License.
// You may obtain a copy of the License at
//
// http://www.apache.org/licenses/LICENSE-2.0
//
// Unless required by applicable law or agreed to in writing, software
// distributed under the License is distributed on an "AS IS" BASIS,
// WITHOUT WARRANTIES OR CONDITIONS OF ANY KIND, either express or implied.
// See the License for the specific language governing permissions and
// limitations under the License.

pub mod compaction_config;
mod level_selector;
mod manual_compaction_picker;
mod min_overlap_compaction_picker;
mod overlap_strategy;
mod prost_type;
mod tier_compaction_picker;
use std::collections::HashSet;
use std::fmt::{Debug, Formatter};
use std::sync::Arc;

use risingwave_hummock_sdk::compaction_group::hummock_version_ext::HummockVersionExt;
use risingwave_hummock_sdk::prost_key_range::KeyRangeExt;
use risingwave_hummock_sdk::{CompactionGroupId, HummockCompactionTaskId, HummockEpoch};
use risingwave_pb::hummock::compaction_config::CompactionMode;
use risingwave_pb::hummock::{CompactTask, CompactionConfig, HummockVersion, KeyRange, Level};

use crate::hummock::compaction::level_selector::{DynamicLevelSelector, LevelSelector};
use crate::hummock::compaction::overlap_strategy::{
    HashStrategy, OverlapStrategy, RangeOverlapStrategy,
};
use crate::hummock::level_handler::LevelHandler;

pub struct CompactStatus {
    compaction_group_id: CompactionGroupId,
    pub(crate) level_handlers: Vec<LevelHandler>,
    // TODO: remove this `CompactionConfig`, which is a duplicate of that in `CompactionGroup`.
    compaction_config: CompactionConfig,
    compaction_selector: Arc<dyn LevelSelector>,
}

impl Debug for CompactStatus {
    fn fmt(&self, f: &mut Formatter<'_>) -> std::fmt::Result {
        f.debug_struct("CompactStatus")
            .field("level_handlers", &self.level_handlers)
            .field("compaction_selector", &self.compaction_selector.name())
            .finish()
    }
}

impl PartialEq for CompactStatus {
    fn eq(&self, other: &Self) -> bool {
        self.level_handlers.eq(&other.level_handlers)
            && self.compaction_selector.name() == other.compaction_selector.name()
            && self.compaction_config == other.compaction_config
    }
}

impl Clone for CompactStatus {
    fn clone(&self) -> Self {
        Self {
            compaction_group_id: self.compaction_group_id,
            level_handlers: self.level_handlers.clone(),
            compaction_config: self.compaction_config.clone(),
            compaction_selector: self.compaction_selector.clone(),
        }
    }
}

#[derive(Debug, Default)]
pub struct SearchResult {
    select_level: Level,
    target_level: Level,
    split_ranges: Vec<KeyRange>,
}

pub fn create_overlap_strategy(compaction_mode: CompactionMode) -> Arc<dyn OverlapStrategy> {
    match compaction_mode {
        CompactionMode::Range => Arc::new(RangeOverlapStrategy::default()),
        CompactionMode::ConsistentHash => Arc::new(HashStrategy::default()),
    }
}

impl CompactStatus {
    pub fn new(
        compaction_group_id: CompactionGroupId,
        config: Arc<CompactionConfig>,
    ) -> CompactStatus {
        let mut level_handlers = vec![];
        for level in 0..=config.max_level {
            level_handlers.push(LevelHandler::new(level as u32));
        }
        let overlap_strategy = create_overlap_strategy(config.compaction_mode());
        CompactStatus {
            compaction_group_id,
            level_handlers,
            compaction_config: (*config).clone(),
            compaction_selector: Arc::new(DynamicLevelSelector::new(config, overlap_strategy)),
        }
    }

    pub fn get_compact_task(
        &mut self,
        levels: &[Level],
        task_id: HummockCompactionTaskId,
        compaction_group_id: CompactionGroupId,
        manual_compaction_option: Option<ManualCompactionOption>,
    ) -> Option<CompactTask> {
        // When we compact the files, we must make the result of compaction meet the following
        // conditions, for any user key, the epoch of it in the file existing in the lower
        // layer must be larger.

        let ret;
        if let Some(manual_compaction_option) = manual_compaction_option {
            ret = match self.manual_pick_compaction(levels, task_id, manual_compaction_option) {
                Some(ret) => ret,
                None => return None,
            };
        } else {
            ret = match self.pick_compaction(levels, task_id) {
                Some(ret) => ret,
                None => return None,
            };
        }

        let select_level_id = ret.select_level.level_idx;
        let target_level_id = ret.target_level.level_idx;

        let splits = if ret.split_ranges.is_empty() {
            vec![KeyRange::inf()]
        } else {
            ret.split_ranges
        };

        let compact_task = CompactTask {
            input_ssts: vec![ret.select_level, ret.target_level],
            splits,
            watermark: HummockEpoch::MAX,
            sorted_output_ssts: vec![],
            task_id,
            target_level: target_level_id,
            is_target_ultimate_and_leveling: target_level_id as usize
                == self.level_handlers.len() - 1
                && select_level_id > 0,
            task_status: false,
            vnode_mappings: vec![],
            compaction_group_id,
            existing_table_ids: vec![],
        };
        Some(compact_task)
    }

    fn pick_compaction(
        &mut self,
        levels: &[Level],
        task_id: HummockCompactionTaskId,
    ) -> Option<SearchResult> {
        self.compaction_selector
            .pick_compaction(task_id, levels, &mut self.level_handlers)
    }

    fn manual_pick_compaction(
        &mut self,
        levels: &[Level],
        task_id: HummockCompactionTaskId,
        manual_compaction_option: ManualCompactionOption,
    ) -> Option<SearchResult> {
        // manual_compaction no need to select level
        // level determined by option
        self.compaction_selector.manual_pick_compaction(
            task_id,
            levels,
            &mut self.level_handlers,
            manual_compaction_option,
        )
    }

    /// Declares a task is either finished or canceled.
    pub fn report_compact_task(&mut self, compact_task: &CompactTask) {
        for level in &compact_task.input_ssts {
            self.level_handlers[level.level_idx as usize].remove_task(compact_task.task_id);
        }
    }

    pub fn cancel_compaction_tasks_if<F: Fn(u64) -> bool>(&mut self, should_cancel: F) -> u32 {
        let mut count: u32 = 0;
        for level in &mut self.level_handlers {
            for pending_task_id in level.pending_tasks_ids() {
                if should_cancel(pending_task_id) {
                    level.remove_task(pending_task_id);
                    count += 1;
                }
            }
        }
        count
    }

    /// Applies the compact task result and get a new hummock version.
    pub fn apply_compact_result(
        compact_task: &CompactTask,
        based_hummock_version: HummockVersion,
    ) -> HummockVersion {
        let mut new_version = based_hummock_version;
        new_version.safe_epoch = std::cmp::max(new_version.safe_epoch, compact_task.watermark);
        let mut removed_table: HashSet<u64> = HashSet::default();
        for input_level in &compact_task.input_ssts {
            for table in &input_level.table_infos {
                removed_table.insert(table.id);
            }
        }
        let new_version_levels =
            new_version.get_compaction_group_levels_mut(compact_task.compaction_group_id);
        if compact_task.target_level == 0 {
            assert_eq!(compact_task.input_ssts[0].level_idx, 0);
            let mut new_table_infos = vec![];
            let mut find_remove_position = false;
            let mut new_total_file_size = 0;
            for (idx, table) in new_version_levels[0].table_infos.iter().enumerate() {
                if !removed_table.contains(&table.id) {
                    new_table_infos.push(new_version_levels[0].table_infos[idx].clone());
                    new_total_file_size += table.file_size;
                } else if !find_remove_position {
                    new_total_file_size += compact_task
                        .sorted_output_ssts
                        .iter()
                        .map(|sst| sst.file_size)
                        .sum::<u64>();
                    new_table_infos.extend(compact_task.sorted_output_ssts.clone());
                    find_remove_position = true;
                }
            }
            new_version_levels[compact_task.target_level as usize].table_infos = new_table_infos;
            new_version_levels[compact_task.target_level as usize].total_file_size =
                new_total_file_size;
        } else {
            for input_level in &compact_task.input_ssts {
                new_version_levels[input_level.level_idx as usize].total_file_size -= input_level
                    .table_infos
                    .iter()
                    .map(|sst| sst.file_size)
                    .sum::<u64>();
                new_version_levels[input_level.level_idx as usize]
                    .table_infos
                    .retain(|sst| !removed_table.contains(&sst.id));
            }
            new_version_levels[compact_task.target_level as usize].total_file_size += compact_task
                .sorted_output_ssts
                .iter()
                .map(|sst| sst.file_size)
                .sum::<u64>();
            new_version_levels[compact_task.target_level as usize]
                .table_infos
                .extend(compact_task.sorted_output_ssts.clone());
            new_version_levels[compact_task.target_level as usize]
                .table_infos
                .sort_by(|sst1, sst2| {
                    let a = sst1.key_range.as_ref().unwrap();
                    let b = sst2.key_range.as_ref().unwrap();
                    a.compare(b)
                });
        }
        new_version
    }

    pub fn compaction_group_id(&self) -> CompactionGroupId {
        self.compaction_group_id
    }
<<<<<<< HEAD

    pub fn get_config(&self) -> &CompactionConfig {
        &self.compaction_config
    }
=======
}

#[derive(Clone, Debug)]
pub struct ManualCompactionOption {
    pub key_range: KeyRange,
    pub internal_table_id: HashSet<u32>,
    pub level: usize,
}

impl Default for ManualCompactionOption {
    fn default() -> Self {
        Self {
            key_range: KeyRange {
                left: vec![],
                right: vec![],
                inf: true,
            },
            internal_table_id: HashSet::default(),
            level: 1,
        }
    }
}

pub trait CompactionPicker {
    fn pick_compaction(
        &self,
        levels: &[Level],
        level_handlers: &mut [LevelHandler],
    ) -> Option<SearchResult>;
>>>>>>> 2aa7e8ef
}<|MERGE_RESOLUTION|>--- conflicted
+++ resolved
@@ -269,12 +269,10 @@
     pub fn compaction_group_id(&self) -> CompactionGroupId {
         self.compaction_group_id
     }
-<<<<<<< HEAD
 
     pub fn get_config(&self) -> &CompactionConfig {
         &self.compaction_config
     }
-=======
 }
 
 #[derive(Clone, Debug)]
@@ -304,5 +302,4 @@
         levels: &[Level],
         level_handlers: &mut [LevelHandler],
     ) -> Option<SearchResult>;
->>>>>>> 2aa7e8ef
 }